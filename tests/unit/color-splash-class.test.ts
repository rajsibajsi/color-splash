--- conflicted
+++ resolved
@@ -360,7 +360,6 @@
     });
   });
 
-<<<<<<< HEAD
   describe('File I/O Integration', () => {
     // Mock File for testing
     const createMockFile = (name: string, type: string) => ({
@@ -540,7 +539,9 @@
       const colorSplash = new ColorSplash();
 
       expect(() => colorSplash.dispose()).not.toThrow();
-=======
+    });
+  });
+
   describe('GPU Acceleration', () => {
     // Mock canvas for testing
     const createMockCanvas = () => ({
@@ -713,7 +714,6 @@
         colorSplash.disableGPUAcceleration();
         colorSplash.disableGPUAcceleration();
       }).not.toThrow();
->>>>>>> 81250c6a
     });
   });
 
